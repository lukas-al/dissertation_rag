--- conflicted
+++ resolved
@@ -9,11 +9,7 @@
   },
   {
    "cell_type": "code",
-<<<<<<< HEAD
    "execution_count": 145,
-=======
-   "execution_count": 1,
->>>>>>> cf64456c
    "metadata": {},
    "outputs": [
     {
